--- conflicted
+++ resolved
@@ -402,7 +402,35 @@
       }
     }
   }
-<<<<<<< HEAD
+
+  .accordion-toggle {
+    cursor: pointer;
+  }
+
+  .accordion-content {
+    display: none;
+  }
+
+  .answer.accordion-content {
+    padding-left: 35px;
+  }
+
+  .accordion-content.default {
+    display: block;
+  }
+
+  .rotate {
+    transform: rotate(-90deg);
+  }
+
+  .rotate-reset {
+    transform: rotate(0deg);
+  }
+
+  .accordion-icon {
+    font-size: 30px;
+    vertical-align:top
+  }
 }
 
 .program-course-popover {
@@ -423,35 +451,4 @@
   .edx-link {
     display: block;
   }
-=======
-
-  .accordion-toggle {
-    cursor: pointer;
-  }
-
-  .accordion-content {
-    display: none;
-  }
-
-  .answer.accordion-content {
-    padding-left: 35px;
-  }
-
-  .accordion-content.default {
-    display: block;
-  }
-
-  .rotate {
-    transform: rotate(-90deg);
-  }
-
-  .rotate-reset {
-    transform: rotate(0deg);
-  }
-
-  .accordion-icon {
-    font-size: 30px;
-    vertical-align:top
-  }
->>>>>>> f581f9d0
 }